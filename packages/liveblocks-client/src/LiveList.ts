import type { ApplyResult, Doc } from "./AbstractCrdt";
import { AbstractCrdt, OpSource } from "./AbstractCrdt";
import type {
  CreateListOp,
  CreateOp,
  Op,
  SerializedCrdt,
  SerializedCrdtWithId,
  SerializedList,
} from "./live";
import { CrdtType, OpCode } from "./live";
import { LiveRegister } from "./LiveRegister";
import type { Lson } from "./lson";
<<<<<<< HEAD
import { compare, makePosition } from "./position";
import type {
  LiveListUpdateDelta,
  LiveListUpdates,
  StorageUpdate,
} from "./types";
=======
import { comparePosition as compare, makePosition } from "./position";
import type { LiveListUpdateDelta, LiveListUpdates } from "./types";
>>>>>>> a519daa1
import {
  creationOpToLiveStructure,
  deserialize,
  selfOrRegister,
  selfOrRegisterValue,
} from "./utils";

/**
 * The LiveList class represents an ordered collection of items that is synchronized across clients.
 */
export class LiveList<TItem extends Lson> extends AbstractCrdt {
  // TODO: Naive array at first, find a better data structure. Maybe an Order statistics tree?
  private _items: Array<AbstractCrdt>;

  private _implicitlyDeletedItems: Set<AbstractCrdt>;

  constructor(items: TItem[] = []) {
    super();
    this._items = [];
    this._implicitlyDeletedItems = new Set<AbstractCrdt>();

    let position = undefined;
    for (let i = 0; i < items.length; i++) {
      const newPosition = makePosition(position);
      const item = selfOrRegister(items[i]);
      item._setParentLink(this, newPosition);
      this._items.push(item);
      position = newPosition;
    }
  }

  /**
   * @internal
   */
  static _deserialize(
    [id]: [id: string, item: SerializedList],
    parentToChildren: Map<string, SerializedCrdtWithId[]>,
    doc: Doc
  ) {
    const list = new LiveList([]);
    list._attach(id, doc);

    const children = parentToChildren.get(id);

    if (children == null) {
      return list;
    }

    for (const entry of children) {
      const child = deserialize(entry, parentToChildren, doc);

      child._setParentLink(list, entry[1].parentKey!);

      list._items.push(child);
      list._items.sort((itemA, itemB) =>
        compare(itemA._getParentKeyOrThrow(), itemB._getParentKeyOrThrow())
      );
    }

    return list;
  }

  /**
   * @internal
   */
  _serialize(
    parentId?: string,
    parentKey?: string,
    doc?: Doc,
    intent?: "set"
  ): Op[] {
    if (this._id == null) {
      throw new Error("Cannot serialize item is not attached");
    }

    if (parentId == null || parentKey == null) {
      throw new Error(
        "Cannot serialize list if parentId or parentKey is undefined"
      );
    }

    const ops = [];
    const op: CreateListOp = {
      id: this._id,
      opId: doc?.generateOpId(),
      intent,
      type: OpCode.CREATE_LIST,
      parentId,
      parentKey,
    };

    ops.push(op);

    for (const item of this._items) {
      ops.push(...item._serialize(this._id, item._getParentKeyOrThrow(), doc));
    }

    return ops;
  }

  /**
   * @internal
   */
  _indexOfPosition(position: string): number {
    return this._items.findIndex(
      (item) => item._getParentKeyOrThrow() === position
    );
  }

  /**
   * @internal
   */
  _attach(id: string, doc: Doc) {
    super._attach(id, doc);

    for (const item of this._items) {
      item._attach(doc.generateId(), doc);
    }
  }

  /**
   * @internal
   */
  _detach() {
    super._detach();

    for (const item of this._items) {
      item._detach();
    }
  }

  _applyRemoteSet(op: CreateOp): ApplyResult {
    if (this._doc == null) {
      throw new Error("Can't attach child if doc is not present");
    }

    const { id, parentKey } = op;
    const key = parentKey!;
    const child = creationOpToLiveStructure(op);
    child._attach(id, this._doc);
    child._setParentLink(this, key);

    const deletedId = (op as any).deletedId;

    const existingItemIndex = this._items.findIndex(
      (item) => item._getParentKeyOrThrow() === key
    );

    // item exists at position
    if (existingItemIndex !== -1) {
      const existingItem = this._items[existingItemIndex];

      // No conflict, item at position to be replaced is the same than server
      if (existingItem._id === deletedId) {
        existingItem._detach();

        this._items[existingItemIndex] = child;

        return {
          modified: Update(this, [UpdateSet(existingItemIndex, child)]),
          reverse: [],
        };
      } else {
        // item at position to be replaced is different from server
        this._implicitlyDeletedItems.add(existingItem);

        this._items[existingItemIndex] = child;

        const item = this._doc.getItem((op as any).deletedId);
        if (item) {
          this._detachChild(item);
        }

        // TODO: update for deleted item ??
        return {
          modified: Update(this, [UpdateSet(existingItemIndex, child)]),
          reverse: [],
        };
      }
    } else {
      // Item at position to be replaced doesn't exist
      this._items.push(child);
      this._items.sort((itemA, itemB) =>
        compare(itemA._getParentKeyOrThrow(), itemB._getParentKeyOrThrow())
      );
      const updates: LiveListUpdateDelta[] = [];
      const itemToDelete = this._doc.getItem((op as any).deletedId);

      // Item to be replaced has been moved.
      if (itemToDelete) {
        const deletedItemIndex = this._items.findIndex(
          (entry) => entry._getParentKeyOrThrow() === itemToDelete._parentKey
        );

        itemToDelete._apply(
          { type: OpType.DeleteCrdt, id: itemToDelete._id! },
          true
        );

        updates.push(UpdateDelete(deletedItemIndex));
      }

      const newIndex = this._items.findIndex(
        (entry) => entry._getParentKeyOrThrow() === key
      );

      updates.push(UpdateInsert(newIndex, child));

      return {
        reverse: [],
        modified: Update(this, updates),
      };
    }
  }

  _applySetAck(op: CreateOp): ApplyResult {
    const deletedId = (op as any).deletedId;

    /**
     * Deleted item can be re-inserted by remote undo/redo
     */
    const deletedItem = this._doc!.getItem(deletedId);
    if (deletedItem) {
      this._detachChild(deletedItem);
    }

    const itemIndexAtPosition = this._items.findIndex(
      (item) => item._parentKey === op.parentKey
    );
    const existingItem = this._items.find((item) => item._id === op.id);

    if (existingItem != null) {
      // Normal case
      if (existingItem._parentKey === op.parentKey) {
        return {
          modified: false,
        };
      } else {
        // Item exists but not at the right position (local move after set)

        const updates: LiveListUpdateDelta[] = [];

        if (itemIndexAtPosition !== -1) {
          this._implicitlyDeletedItems.add(this._items[itemIndexAtPosition]);
          this._items.splice(itemIndexAtPosition, 1);

          updates.push(UpdateDelete(itemIndexAtPosition));
        }

        const previousIndex = this._items.findIndex(
          (item) => item._parentKey === existingItem._parentKey
        );

        existingItem._setParentLink(this, op.parentKey!);
        this._items.sort((itemA, itemB) =>
          compare(itemA._getParentKeyOrThrow(), itemB._getParentKeyOrThrow())
        );

        const newIndex = this._items.findIndex(
          (item) => item._parentKey === existingItem._parentKey
        );

        if (newIndex !== previousIndex) {
          updates.push(updateMove(previousIndex, newIndex, existingItem));
        }

        return {
          modified: updates.length > 0 ? Update(this, updates) : false,
          reverse: [],
        };
      }
    } else {
      const orphan = this._doc!.getItem(op.id);

      if (orphan && this._implicitlyDeletedItems.has(orphan)) {
        // Implicit delete after set
        orphan._setParentLink(this, op.parentKey!);
        this._implicitlyDeletedItems.delete(orphan);

        this._items.push(orphan);
        this._items.sort((itemA, itemB) =>
          compare(itemA._getParentKeyOrThrow(), itemB._getParentKeyOrThrow())
        );

        const recreatedItemIndex = this._items.findIndex(
          (item) => item._parentKey === orphan._parentKey
        );

        return {
          modified: Update(this, [UpdateSet(recreatedItemIndex, orphan)]),
          reverse: [],
        };
      } else {
        if (itemIndexAtPosition !== -1) {
          this._shiftItemPosition(itemIndexAtPosition, op.parentKey!);
        }

        const { newItem, newIndex } = this._createAttachItemAndSort(
          op,
          op.parentKey!
        );

        return {
          modified: Update(this, [UpdateSet(newIndex, newItem)]),
          reverse: [],
        };
      }
    }
  }

  _applyRemoteInsert(op: CreateOp): ApplyResult {
    if (this._doc == null) {
      throw new Error("Can't attach child if doc is not present");
    }

    const key = op.parentKey!;

    const existingItemIndex = this._items.findIndex(
      (item) => item._getParentKeyOrThrow() === key
    );

    if (existingItemIndex !== -1) {
      // If change is remote => assign a temporary position to existing child until we get the fix from the backend
      this._shiftItemPosition(existingItemIndex, key);
    }

    const { newItem, newIndex } = this._createAttachItemAndSort(op, key);

    // TODO: add move udpate?
    return {
      modified: Update(this, [UpdateInsert(newIndex, newItem)]),
      reverse: [],
    };
  }

  _applyInsertAck(op: CreateOp): ApplyResult {
    const existingItem = this._items.find((item) => item._id === op.id);
    const itemIndexAtPosition = this._items.findIndex(
      (item) => item._parentKey === op.parentKey
    );
    const key = op.parentKey!;

    if (existingItem) {
      if (existingItem._parentKey === key) {
        // Normal case, no modification
        return {
          modified: false,
        };
      } else {
        const oldPositionIndex = this._items.indexOf(existingItem);
        if (itemIndexAtPosition !== -1) {
          this._shiftItemPosition(itemIndexAtPosition, key);
        }

        existingItem._setParentLink(this, key);
        this._items.sort((itemA, itemB) =>
          compare(itemA._getParentKeyOrThrow(), itemB._getParentKeyOrThrow())
        );

        const newIndex = this._items.findIndex(
          (entry) => entry._getParentKeyOrThrow() === key
        );

        if (newIndex === oldPositionIndex) {
          return { modified: false };
        }

        return {
          modified: Update(this, [
            updateMove(oldPositionIndex, newIndex, existingItem),
          ]),
          reverse: [],
        };
      }
    } else {
      const orphan = this._doc!.getItem(op.id);

      if (orphan && this._implicitlyDeletedItems.has(orphan)) {
        // Implicit delete after set
        orphan._setParentLink(this, key);
        this._implicitlyDeletedItems.delete(orphan);

        this._items.push(orphan);
        this._items.sort((itemA, itemB) =>
          compare(itemA._getParentKeyOrThrow(), itemB._getParentKeyOrThrow())
        );

        const newIndex = this._items.findIndex(
          (entry) => entry._getParentKeyOrThrow() === key
        );

        return {
          modified: Update(this, [UpdateInsert(newIndex, orphan)]),
          reverse: [],
        };
      } else {
        if (itemIndexAtPosition !== -1) {
          this._shiftItemPosition(itemIndexAtPosition, key);
        }

        const { newItem, newIndex } = this._createAttachItemAndSort(op, key);

        return {
          modified: Update(this, [UpdateInsert(newIndex, newItem)]),
          reverse: [],
        };
      }
    }
  }

  _applyInsertUndoRedo(op: CreateOp): ApplyResult {
    const { id, parentKey } = op;
    const key = parentKey!;
    const child = creationOpToLiveStructure(op);

    if (this._doc?.getItem(id) !== undefined) {
      return { modified: false };
    }

    child._attach(id, this._doc!);
    child._setParentLink(this, key);

    const existingItemIndex = this._items.findIndex(
      (item) => item._getParentKeyOrThrow() === key
    );

    let newKey = key;

    if (existingItemIndex !== -1) {
      const before = this._items[existingItemIndex]
        ? this._items[existingItemIndex]._getParentKeyOrThrow()
        : undefined;
      const after = this._items[existingItemIndex + 1]
        ? this._items[existingItemIndex + 1]._getParentKeyOrThrow()
        : undefined;

      newKey = makePosition(before, after);
      child._setParentLink(this, newKey);
    }

    this._items.push(child);
    this._items.sort((itemA, itemB) =>
      compare(itemA._getParentKeyOrThrow(), itemB._getParentKeyOrThrow())
    );

    const newIndex = this._items.findIndex(
      (entry) => entry._getParentKeyOrThrow() === newKey
    );

    return {
<<<<<<< HEAD
      modified: Update(this, [UpdateInsert(newIndex, child)]),
      reverse: [{ type: OpType.DeleteCrdt, id }],
=======
      reverse: [{ type: OpCode.DELETE_CRDT, id }],
      modified: {
        node: this,
        type: "LiveList",
        updates: [
          {
            index: newIndex,
            type: "insert",
            item: child instanceof LiveRegister ? child.data : child,
          },
        ],
      },
>>>>>>> a519daa1
    };
  }

  _applySetUndoRedo(op: CreateOp): ApplyResult {
    const { id, parentKey } = op;
    const key = parentKey!;
    const child = creationOpToLiveStructure(op);

    if (this._doc?.getItem(id) !== undefined) {
      return { modified: false };
    }

    const existingItemIndex = this._items.findIndex(
      (item) => item._getParentKeyOrThrow() === key
    );

    child._attach(id, this._doc!);
    child._setParentLink(this, key);

    const newKey = key;

    if (existingItemIndex !== -1) {
      const existingItem = this._items[existingItemIndex];
      existingItem._detach();

      this._items[existingItemIndex] = child;

      const reverse = existingItem._serialize(this._id!, key, this._doc, "set");
      (reverse[0] as any).deletedId = op.id;

      const item = this._doc?.getItem((op as any).deletedId);
      if (item) {
        item._apply({ type: OpType.DeleteCrdt, id: item._id! }, true);
      }

      return {
        modified: Update(this, [UpdateSet(existingItemIndex, child)]),
        reverse,
      };
    } else {
      this._items.push(child);
      this._items.sort((itemA, itemB) =>
        compare(itemA._getParentKeyOrThrow(), itemB._getParentKeyOrThrow())
      );

      const itemToDelete = this._doc?.getItem((op as any).deletedId);
      if (itemToDelete) {
        itemToDelete._apply(
          { type: OpType.DeleteCrdt, id: itemToDelete._id! },
          true
        );
      }

      const newIndex = this._items.findIndex(
        (entry) => entry._getParentKeyOrThrow() === newKey
      );
      return {
        reverse: [{ type: OpType.DeleteCrdt, id }],
        modified: Update(this, [UpdateInsert(newIndex, child)]),
      };
    }
  }

  /**
   * @internal
   */
  _attachChild(op: CreateOp, source: OpSource): ApplyResult {
    if (this._doc == null) {
      throw new Error("Can't attach child if doc is not present");
    }

    if (op.intent === "set") {
      if (source === OpSource.REMOTE) {
        return this._applyRemoteSet(op);
      }

      if (source === OpSource.UNDOREDO_RECONNECT) {
        return this._applySetUndoRedo(op);
      }

      if (source === OpSource.ACK) {
        return this._applySetAck(op);
      }
    }

    // Insert
    if (source === OpSource.REMOTE) {
      return this._applyRemoteInsert(op);
    } else if (source === OpSource.ACK) {
      return this._applyInsertAck(op);
    } else {
      return this._applyInsertUndoRedo(op);
    }
  }

  /**
   * @internal
   */
  _detachChild(child: AbstractCrdt): ApplyResult {
    if (child) {
      const reverse = child._serialize(this._id!, child._parentKey!, this._doc);

      const indexToDelete = this._items.findIndex((item) => item === child);

      this._items.splice(indexToDelete, 1);

      child._detach();

      const storageUpdate: LiveListUpdates<TItem> = {
        node: this,
        type: "LiveList",
        updates: [{ index: indexToDelete, type: "delete" }],
      };

      return { modified: storageUpdate, reverse };
    }

    return { modified: false };
  }

  _applySetChildKeyRemote(newKey: string, child: AbstractCrdt): ApplyResult {
    const previousKey = child._parentKey!;

    if (newKey === previousKey) {
      return {
        modified: false,
      };
    }

    // TODO: should we look at orphan
    const existingItemIndex = this._items.findIndex(
      (item) => item._getParentKeyOrThrow() === newKey
    );

    // Normal case
    if (existingItemIndex === -1) {
      const previousIndex = this._items.findIndex(
        (item) => item._getParentKeyOrThrow() === child._parentKey
      );
      child._setParentLink(this, newKey);
      this._items.sort((itemA, itemB) =>
        compare(itemA._getParentKeyOrThrow(), itemB._getParentKeyOrThrow())
      );

      const newIndex = this._items.findIndex(
        (item) => item._getParentKeyOrThrow() === child._parentKey
      );

      if (newIndex !== previousIndex) {
        return {
          modified: {
            node: this,
            type: "LiveList",
            updates: [
              {
                index: newIndex,
                previousIndex: previousIndex,
                item: child instanceof LiveRegister ? child.data : child,
                type: "move",
              },
            ],
          },
          reverse: [],
        };
      } else {
        return {
          modified: false,
        };
      }
    } else {
      this._items[existingItemIndex]._setParentLink(
        this,
        makePosition(
          newKey,
          this._items[existingItemIndex + 1]?._getParentKeyOrThrow()
        )
      );

      // TODO update for existing item move?

      child._setParentLink(this, newKey);
      this._items.sort((itemA, itemB) =>
        compare(itemA._getParentKeyOrThrow(), itemB._getParentKeyOrThrow())
      );

      const newIndex = this._items.findIndex(
        (item) => item._getParentKeyOrThrow() === child._parentKey
      );

      if (newIndex !== existingItemIndex) {
        return {
          modified: {
            node: this,
            type: "LiveList",
            updates: [
              {
                index: newIndex,
                previousIndex: existingItemIndex,
                item: child instanceof LiveRegister ? child.data : child,
                type: "move",
              },
            ],
          },
          reverse: [],
        };
      } else {
        return {
          modified: false,
        };
      }
    }
  }

  _applySetChildKeyAck(newKey: string, child: AbstractCrdt): ApplyResult {
    const previousKey = child._parentKey!;

    if (this._implicitlyDeletedItems.has(child)) {
      const existingItemIndex = this._items.findIndex(
        (item) => item._getParentKeyOrThrow() === newKey
      );

      this._implicitlyDeletedItems.delete(child);

      if (existingItemIndex !== -1) {
        this._items[existingItemIndex]._setParentLink(
          this,
          makePosition(
            newKey,
            this._items[existingItemIndex + 1]?._getParentKeyOrThrow()
          )
        );
      }

      child._setParentLink(this, newKey);
      this._items.push(child);
      this._items.sort((itemA, itemB) =>
        compare(itemA._getParentKeyOrThrow(), itemB._getParentKeyOrThrow())
      );

      // TODO
      return {
        modified: false,
      };
    } else {
      if (newKey === previousKey) {
        return {
          modified: false,
        };
      }

      const existingItemIndex = this._items.findIndex(
        (item) => item._getParentKeyOrThrow() === newKey
      );

      if (existingItemIndex !== -1) {
        this._items[existingItemIndex]._setParentLink(
          this,
          makePosition(
            newKey,
            this._items[existingItemIndex + 1]?._getParentKeyOrThrow()
          )
        );
      }

      child._setParentLink(this, newKey);

      this._items.sort((itemA, itemB) =>
        compare(itemA._getParentKeyOrThrow(), itemB._getParentKeyOrThrow())
      );

      // TODO
      return {
        modified: false,
      };
    }
  }

  _applySetChildKeyUndoRedo(newKey: string, child: AbstractCrdt): ApplyResult {
    const previousKey = child._parentKey!;

    const previousIndex = this._items.indexOf(child);
    const existingItemIndex = this._items.findIndex(
      (item) => item._getParentKeyOrThrow() === newKey
    );

    // Assign a temporary position until we get the fix from the backend
    if (existingItemIndex !== -1) {
      this._items[existingItemIndex]._setParentLink(
        this,
        makePosition(
          newKey,
          this._items[existingItemIndex + 1]?._getParentKeyOrThrow()
        )
      );
    }

    child._setParentLink(this, newKey);

    this._items.sort((itemA, itemB) =>
      compare(itemA._getParentKeyOrThrow(), itemB._getParentKeyOrThrow())
    );

    const newIndex = this._items.indexOf(child);

    const updatesDelta: LiveListUpdateDelta[] =
      newIndex === previousIndex
        ? []
        : [
            {
              index: newIndex,
              item: child instanceof LiveRegister ? child.data : child,
              previousIndex,
              type: "move",
            },
          ];
    return {
      modified: {
        node: this,
        type: "LiveList",
        updates: updatesDelta,
      },
      reverse: [
        {
<<<<<<< HEAD
          type: OpType.SetParentKey,
          id: child._id!,
=======
          type: OpCode.SET_PARENT_KEY,
          id: item?.[0]._id!,
>>>>>>> a519daa1
          parentKey: previousKey,
        },
      ],
    };
  }

  /**
   * @internal
   */
  _setChildKey(
    newKey: string,
    child: AbstractCrdt,
    source: OpSource
  ): ApplyResult {
    if (source === OpSource.REMOTE) {
      return this._applySetChildKeyRemote(newKey, child);
    } else if (source === OpSource.ACK) {
      return this._applySetChildKeyAck(newKey, child);
    } else {
      return this._applySetChildKeyUndoRedo(newKey, child);
    }
  }

  /**
   * @internal
   */
  _apply(op: Op, isLocal: boolean) {
    return super._apply(op, isLocal);
  }

  /**
   * @internal
   */
  _toSerializedCrdt(): SerializedCrdt {
    return {
      type: CrdtType.LIST,
      parentId: this._parent?._id!,
      parentKey: this._parentKey!,
    };
  }

  /**
   * Returns the number of elements.
   */
  get length() {
    return this._items.length;
  }

  /**
   * Adds one element to the end of the LiveList.
   * @param element The element to add to the end of the LiveList.
   */
  push(element: TItem) {
    return this.insert(element, this.length);
  }

  /**
   * Inserts one element at a specified index.
   * @param element The element to insert.
   * @param index The index at which you want to insert the element.
   */
  insert(element: TItem, index: number) {
    if (index < 0 || index > this._items.length) {
      throw new Error(
        `Cannot insert list item at index "${index}". index should be between 0 and ${this._items.length}`
      );
    }

    const before = this._items[index - 1]
      ? this._items[index - 1]._getParentKeyOrThrow()
      : undefined;
    const after = this._items[index]
      ? this._items[index]._getParentKeyOrThrow()
      : undefined;

    const position = makePosition(before, after);

    const value = selfOrRegister(element);
    value._setParentLink(this, position);

    this._items.push(value);
    this._items.sort((itemA, itemB) =>
      compare(itemA._getParentKeyOrThrow(), itemB._getParentKeyOrThrow())
    );

    if (this._doc && this._id) {
      const id = this._doc.generateId();
      value._attach(id, this._doc);

      const storageUpdates = new Map<string, LiveListUpdates<TItem>>();
      storageUpdates.set(this._id, {
        node: this,
        type: "LiveList",
        updates: [
          {
            index: index,
            item: value instanceof LiveRegister ? value.data : value,
            type: "insert",
          },
        ],
      });
      this._doc.dispatch(
        value._serialize(this._id, position, this._doc),
        [{ type: OpCode.DELETE_CRDT, id }],
        storageUpdates
      );
    }
  }

  /**
   * Move one element from one index to another.
   * @param index The index of the element to move
   * @param targetIndex The index where the element should be after moving.
   */
  move(index: number, targetIndex: number) {
    if (targetIndex < 0) {
      throw new Error("targetIndex cannot be less than 0");
    }

    if (targetIndex >= this._items.length) {
      throw new Error(
        "targetIndex cannot be greater or equal than the list length"
      );
    }

    if (index < 0) {
      throw new Error("index cannot be less than 0");
    }

    if (index >= this._items.length) {
      throw new Error("index cannot be greater or equal than the list length");
    }

    let beforePosition = null;
    let afterPosition = null;

    if (index < targetIndex) {
      afterPosition =
        targetIndex === this._items.length - 1
          ? undefined
          : this._items[targetIndex + 1]._getParentKeyOrThrow();
      beforePosition = this._items[targetIndex]._getParentKeyOrThrow();
    } else {
      afterPosition = this._items[targetIndex]._getParentKeyOrThrow();
      beforePosition =
        targetIndex === 0
          ? undefined
          : this._items[targetIndex - 1]._getParentKeyOrThrow();
    }

    const position = makePosition(beforePosition, afterPosition);

    const item = this._items[index];
    const previousPosition = item._getParentKeyOrThrow();
    item._setParentLink(this, position);
    this._items.sort((itemA, itemB) =>
      compare(itemA._getParentKeyOrThrow(), itemB._getParentKeyOrThrow())
    );

    if (this._doc && this._id) {
      const storageUpdates = new Map<string, LiveListUpdates<TItem>>();
      storageUpdates.set(this._id, {
        node: this,
        type: "LiveList",
        updates: [
          {
            index: targetIndex,
            previousIndex: index,
            item: item instanceof LiveRegister ? item.data : item,
            type: "move",
          },
        ],
      });

      this._doc.dispatch(
        [
          {
<<<<<<< HEAD
            type: OpType.SetParentKey,
            id: item._id!,
=======
            type: OpCode.SET_PARENT_KEY,
            id: item[0]._id!,
>>>>>>> a519daa1
            opId: this._doc.generateOpId(),
            parentKey: position,
          },
        ],
        [
          {
<<<<<<< HEAD
            type: OpType.SetParentKey,
            id: item._id!,
=======
            type: OpCode.SET_PARENT_KEY,
            id: item[0]._id!,
>>>>>>> a519daa1
            parentKey: previousPosition,
          },
        ],
        storageUpdates
      );
    }
  }

  /**
   * Deletes an element at the specified index
   * @param index The index of the element to delete
   */
  delete(index: number) {
    if (index < 0 || index >= this._items.length) {
      throw new Error(
        `Cannot delete list item at index "${index}". index should be between 0 and ${
          this._items.length - 1
        }`
      );
    }

    const item = this._items[index];
    item._detach();
    this._items.splice(index, 1);

    if (this._doc) {
      const childRecordId = item._id;
      if (childRecordId) {
        const storageUpdates = new Map<string, LiveListUpdates<TItem>>();
        storageUpdates.set(this._id!, {
          node: this,
          type: "LiveList",
          updates: [{ index, type: "delete" }],
        });

        this._doc.dispatch(
          [
            {
              id: childRecordId,
              opId: this._doc.generateOpId(),
              type: OpCode.DELETE_CRDT,
            },
          ],
          item._serialize(this._id!, item._getParentKeyOrThrow()),
          storageUpdates
        );
      }
    }
  }

  clear() {
    if (this._doc) {
      const ops: Op[] = [];
      const reverseOps: Op[] = [];

      const updateDelta: LiveListUpdateDelta[] = [];

      let i = 0;
      for (const item of this._items) {
        item._detach();
        const childId = item._id;
        if (childId) {
<<<<<<< HEAD
          ops.push({ id: childId, type: OpType.DeleteCrdt });
          reverseOps.push(
            ...item._serialize(this._id!, item._getParentKeyOrThrow())
          );
=======
          ops.push({ id: childId, type: OpCode.DELETE_CRDT });
          reverseOps.push(...item[0]._serialize(this._id!, item[1]));
>>>>>>> a519daa1

          updateDelta.push({ index: i, type: "delete" });
        }

        i++;
      }

      this._items = [];

      const storageUpdates = new Map<string, LiveListUpdates<TItem>>();
      storageUpdates.set(this._id!, {
        node: this,
        type: "LiveList",
        updates: updateDelta,
      });

      this._doc.dispatch(ops, reverseOps, storageUpdates);
    } else {
      for (const item of this._items) {
        item._detach();
      }
      this._items = [];
    }
  }

  set(index: number, item: TItem) {
    if (index < 0 || index >= this._items.length) {
      throw new Error(
        `Cannot set list item at index "${index}". index should be between 0 and ${
          this._items.length - 1
        }`
      );
    }

    const existingItem = this._items[index];
    const position = existingItem._getParentKeyOrThrow();

    const existingId = existingItem._id;
    existingItem._detach();

    const value = selfOrRegister(item);
    value._setParentLink(this, position);
    this._items[index] = value;

    if (this._doc && this._id) {
      const id = this._doc.generateId();
      value._attach(id, this._doc);

      const storageUpdates = new Map<string, LiveListUpdates<TItem>>();
      storageUpdates.set(this._id, {
        node: this,
        type: "LiveList",
        updates: [
          {
            index,
            item: value instanceof LiveRegister ? value.data : value,
            type: "set",
          },
        ],
      });

      const ops = value._serialize(this._id, position, this._doc, "set");
      (ops[0] as any).deletedId = existingId;

      const reverseOps = existingItem._serialize(
        this._id,
        position,
        undefined,
        "set"
      );
      (reverseOps[0] as any).deletedId = id;

      this._doc.dispatch(ops, reverseOps, storageUpdates);
    }
  }

  /**
   * Returns an Array of all the elements in the LiveList.
   */
  toArray(): TItem[] {
    return this._items.map((entry) => selfOrRegisterValue(entry));
  }

  /**
   * Tests whether all elements pass the test implemented by the provided function.
   * @param predicate Function to test for each element, taking two arguments (the element and its index).
   * @returns true if the predicate function returns a truthy value for every element. Otherwise, false.
   */
  every(predicate: (value: TItem, index: number) => unknown): boolean {
    return this.toArray().every(predicate);
  }

  /**
   * Creates an array with all elements that pass the test implemented by the provided function.
   * @param predicate Function to test each element of the LiveList. Return a value that coerces to true to keep the element, or to false otherwise.
   * @returns An array with the elements that pass the test.
   */
  filter(predicate: (value: TItem, index: number) => unknown): TItem[] {
    return this.toArray().filter(predicate);
  }

  /**
   * Returns the first element that satisfies the provided testing function.
   * @param predicate Function to execute on each value.
   * @returns The value of the first element in the LiveList that satisfies the provided testing function. Otherwise, undefined is returned.
   */
  find(predicate: (value: TItem, index: number) => unknown): TItem | undefined {
    return this.toArray().find(predicate);
  }

  /**
   * Returns the index of the first element in the LiveList that satisfies the provided testing function.
   * @param predicate Function to execute on each value until the function returns true, indicating that the satisfying element was found.
   * @returns The index of the first element in the LiveList that passes the test. Otherwise, -1.
   */
  findIndex(predicate: (value: TItem, index: number) => unknown): number {
    return this.toArray().findIndex(predicate);
  }

  /**
   * Executes a provided function once for each element.
   * @param callbackfn Function to execute on each element.
   */
  forEach(callbackfn: (value: TItem, index: number) => void): void {
    return this.toArray().forEach(callbackfn);
  }

  /**
   * Get the element at the specified index.
   * @param index The index on the element to get.
   * @returns The element at the specified index or undefined.
   */
  get(index: number): TItem | undefined {
    if (index < 0 || index >= this._items.length) {
      return undefined;
    }

    return selfOrRegisterValue(this._items[index]);
  }

  /**
   * Returns the first index at which a given element can be found in the LiveList, or -1 if it is not present.
   * @param searchElement Element to locate.
   * @param fromIndex The index to start the search at.
   * @returns The first index of the element in the LiveList; -1 if not found.
   */
  indexOf(searchElement: TItem, fromIndex?: number): number {
    return this.toArray().indexOf(searchElement, fromIndex);
  }

  /**
   * Returns the last index at which a given element can be found in the LiveList, or -1 if it is not present. The LiveLsit is searched backwards, starting at fromIndex.
   * @param searchElement Element to locate.
   * @param fromIndex The index at which to start searching backwards.
   * @returns
   */
  lastIndexOf(searchElement: TItem, fromIndex?: number): number {
    return this.toArray().lastIndexOf(searchElement, fromIndex);
  }

  /**
   * Creates an array populated with the results of calling a provided function on every element.
   * @param callback Function that is called for every element.
   * @returns An array with each element being the result of the callback function.
   */
  map<U>(callback: (value: TItem, index: number) => U): U[] {
    return this._items.map((entry, i) =>
      callback(selfOrRegisterValue(entry), i)
    );
  }

  /**
   * Tests whether at least one element in the LiveList passes the test implemented by the provided function.
   * @param predicate Function to test for each element.
   * @returns true if the callback function returns a truthy value for at least one element. Otherwise, false.
   */
  some(predicate: (value: TItem, index: number) => unknown): boolean {
    return this.toArray().some(predicate);
  }

  [Symbol.iterator](): IterableIterator<TItem> {
    return new LiveListIterator(this._items);
  }

  _createAttachItemAndSort(
    op: CreateOp,
    key: string
  ): {
    newItem: AbstractCrdt;
    newIndex: number;
  } {
    const newItem = creationOpToLiveStructure(op);

    newItem._attach(op.id, this._doc!);
    newItem._setParentLink(this, key);

    this._items.push(newItem);
    this._items.sort((itemA, itemB) =>
      compare(itemA._getParentKeyOrThrow(), itemB._getParentKeyOrThrow())
    );

    const newIndex = this._items.findIndex(
      (entry) => entry._getParentKeyOrThrow() === key
    );

    return { newItem, newIndex };
  }

  _shiftItemPosition(index: number, key: string) {
    const shiftedPosition = makePosition(
      key,
      this._items.length > index + 1
        ? this._items[index + 1]?._getParentKeyOrThrow()
        : undefined
    );

    this._items[index]._setParentLink(this, shiftedPosition);
  }
}

class LiveListIterator<T> implements IterableIterator<T> {
  private _innerIterator: IterableIterator<AbstractCrdt>;

  constructor(items: Array<AbstractCrdt>) {
    this._innerIterator = items[Symbol.iterator]();
  }

  [Symbol.iterator](): IterableIterator<T> {
    return this;
  }

  next(): IteratorResult<T> {
    const result = this._innerIterator.next();

    if (result.done) {
      return {
        done: true,
        value: undefined,
      };
    }

    return {
      value: selfOrRegisterValue(result.value),
    };
  }
}

function Update(
  liveList: LiveList<any>,
  deltaUpdates: LiveListUpdateDelta[]
): StorageUpdate {
  return {
    node: liveList,
    type: "LiveList",
    updates: deltaUpdates,
  };
}

function UpdateSet(index: number, item: AbstractCrdt): LiveListUpdateDelta {
  return {
    index,
    type: "set",
    item: item instanceof LiveRegister ? item.data : item,
  };
}

function UpdateDelete(index: number): LiveListUpdateDelta {
  return {
    index,
    type: "delete",
  };
}

function UpdateInsert(index: number, item: AbstractCrdt): LiveListUpdateDelta {
  return {
    index,
    type: "insert",
    item: item instanceof LiveRegister ? item.data : item,
  };
}

function updateMove(
  previousIndex: number,
  index: number,
  item: AbstractCrdt
): LiveListUpdateDelta {
  return {
    index,
    type: "move",
    previousIndex,
    item: item instanceof LiveRegister ? item.data : item,
  };
}<|MERGE_RESOLUTION|>--- conflicted
+++ resolved
@@ -11,17 +11,12 @@
 import { CrdtType, OpCode } from "./live";
 import { LiveRegister } from "./LiveRegister";
 import type { Lson } from "./lson";
-<<<<<<< HEAD
 import { compare, makePosition } from "./position";
 import type {
   LiveListUpdateDelta,
   LiveListUpdates,
   StorageUpdate,
 } from "./types";
-=======
-import { comparePosition as compare, makePosition } from "./position";
-import type { LiveListUpdateDelta, LiveListUpdates } from "./types";
->>>>>>> a519daa1
 import {
   creationOpToLiveStructure,
   deserialize,
@@ -472,23 +467,8 @@
     );
 
     return {
-<<<<<<< HEAD
       modified: Update(this, [UpdateInsert(newIndex, child)]),
       reverse: [{ type: OpType.DeleteCrdt, id }],
-=======
-      reverse: [{ type: OpCode.DELETE_CRDT, id }],
-      modified: {
-        node: this,
-        type: "LiveList",
-        updates: [
-          {
-            index: newIndex,
-            type: "insert",
-            item: child instanceof LiveRegister ? child.data : child,
-          },
-        ],
-      },
->>>>>>> a519daa1
     };
   }
 
@@ -812,13 +792,8 @@
       },
       reverse: [
         {
-<<<<<<< HEAD
           type: OpType.SetParentKey,
           id: child._id!,
-=======
-          type: OpCode.SET_PARENT_KEY,
-          id: item?.[0]._id!,
->>>>>>> a519daa1
           parentKey: previousKey,
         },
       ],
@@ -997,26 +972,16 @@
       this._doc.dispatch(
         [
           {
-<<<<<<< HEAD
             type: OpType.SetParentKey,
             id: item._id!,
-=======
-            type: OpCode.SET_PARENT_KEY,
-            id: item[0]._id!,
->>>>>>> a519daa1
             opId: this._doc.generateOpId(),
             parentKey: position,
           },
         ],
         [
           {
-<<<<<<< HEAD
             type: OpType.SetParentKey,
             id: item._id!,
-=======
-            type: OpCode.SET_PARENT_KEY,
-            id: item[0]._id!,
->>>>>>> a519daa1
             parentKey: previousPosition,
           },
         ],
@@ -1080,15 +1045,10 @@
         item._detach();
         const childId = item._id;
         if (childId) {
-<<<<<<< HEAD
           ops.push({ id: childId, type: OpType.DeleteCrdt });
           reverseOps.push(
             ...item._serialize(this._id!, item._getParentKeyOrThrow())
           );
-=======
-          ops.push({ id: childId, type: OpCode.DELETE_CRDT });
-          reverseOps.push(...item[0]._serialize(this._id!, item[1]));
->>>>>>> a519daa1
 
           updateDelta.push({ index: i, type: "delete" });
         }
