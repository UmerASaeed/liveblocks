--- conflicted
+++ resolved
@@ -31,21 +31,14 @@
   // TODO: Naive array at first, find a better data structure. Maybe an Order statistics tree?
   private _items: Array<LiveNode>;
 
-<<<<<<< HEAD
-  private _implicitlyDeletedItems: Set<AbstractCrdt>;
+  private _implicitlyDeletedItems: Set<LiveNode>;
   private _unacknowledgedSets: Map<string, string>;
-=======
-  private _implicitlyDeletedItems: Set<LiveNode>;
->>>>>>> b7959d5b
 
   constructor(items: TItem[] = []) {
     super();
     this._items = [];
     this._implicitlyDeletedItems = new Set();
-<<<<<<< HEAD
     this._unacknowledgedSets = new Map();
-=======
->>>>>>> b7959d5b
 
     let position = undefined;
     for (let i = 0; i < items.length; i++) {
