--- conflicted
+++ resolved
@@ -206,13 +206,9 @@
   return {
     root: storage.root,
     machine,
-<<<<<<< HEAD
     subscribe: machine.subscribe,
-    undo: machine.undo,
-    redo: machine.redo,
-=======
+    machine,
     ws,
->>>>>>> 3e90ad07
     assert: (data: any) => expect(objectToJson(storage.root)).toEqual(data),
     applyRemoteOperations: (ops: Op[]) =>
       machine.onMessage(
